import { Amortization } from 'lendpeak-engine/models/Amortization';

import { DepositRecords } from 'lendpeak-engine/models/DepositRecords';
import { LendPeak } from 'lendpeak-engine/models/LendPeak';
import {
  DemoC1,
  DemoC2,
  DemoC3,
  DemoC4,
  DemoC5,
  DemoC6,
  DemoC7,
  DemoC8,
  DemoC10,
<<<<<<< HEAD
  DemoA5,
=======
  DemoA2,
>>>>>>> 0128e904
} from 'lendpeak-engine/models/LendPeak/DemoLoans';

export interface BuiltDemoLoan {
  loan: Amortization;
  deposits: DepositRecords;
}

/* TEMP stub builders (replace once you have real ones) */
const notImplemented = (id: string) => () => {
  throw new Error(`Demo-loan builder for ${id} not implemented yet`);
};

/** One entry per DEMO-ID */
export const DemoLoanFactory: Record<string, () => BuiltDemoLoan> = {
  'DEMO-C01': DemoC1.ImportObject,
  'DEMO-C02': DemoC2.ImportObject,
  'DEMO-C03': DemoC3.ImportObject,
  'DEMO-C04': DemoC4.ImportObject,
  'DEMO-C05': DemoC5.ImportObject,
  'DEMO-C06': DemoC6.ImportObject,
  'DEMO-C07': DemoC7.ImportObject,
  'DEMO-C08': DemoC8.ImportObject,
  'DEMO-C09': notImplemented('DEMO-C09'),
  'DEMO-C10': DemoC10.ImportObject,

  'DEMO-A01': notImplemented('DEMO-A01'),
  'DEMO-A02': DemoA2.ImportObject,
  'DEMO-A03': notImplemented('DEMO-A03'),
  'DEMO-A04': notImplemented('DEMO-A04'),
  'DEMO-A05': DemoA5.ImportObject,
  'DEMO-A06': notImplemented('DEMO-A06'),
  'DEMO-A07': notImplemented('DEMO-A07'),
  'DEMO-A08': notImplemented('DEMO-A08'),
  'DEMO-A09': notImplemented('DEMO-A09'),
  'DEMO-A10': notImplemented('DEMO-A10'),
};<|MERGE_RESOLUTION|>--- conflicted
+++ resolved
@@ -12,11 +12,8 @@
   DemoC7,
   DemoC8,
   DemoC10,
-<<<<<<< HEAD
   DemoA5,
-=======
   DemoA2,
->>>>>>> 0128e904
 } from 'lendpeak-engine/models/LendPeak/DemoLoans';
 
 export interface BuiltDemoLoan {
