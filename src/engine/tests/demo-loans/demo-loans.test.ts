import {
  DemoC1,
  DemoC2,
  DemoC3,
  DemoC4,
  DemoC5,
  DemoC6,
  DemoC7,
  DemoC8,
  DemoC10,
<<<<<<< HEAD
  DemoA5,
=======
  DemoA2,
>>>>>>> 0128e904
} from '../../models/LendPeak/DemoLoans';
import { LocalDate, ChronoUnit } from '@js-joda/core';
import { Currency } from '../../utils/Currency';
import { CalendarType } from '../../models/Calendar';

describe('Demo Loans', () => {
  describe('DemoC1', () => {
    const loan = DemoC1.ImportObject();

    it('should have correct basic loan properties', () => {
      expect(loan.loan.id).toBe('DEMO-C01');
      expect(loan.loan.term).toBe(24);
      expect(loan.loan.loanAmount.toNumber()).toBe(19900);
      expect(loan.loan.originationFee.toNumber()).toBe(100);
      expect(loan.loan.annualInterestRate.toNumber()).toBe(0.1355);
      expect(loan.loan.totalLoanAmount.toNumber()).toBe(20000);
    });

    it('should have matching number of deposits to elapsed terms', () => {
      const elapsedTerms = 20; // 20 months elapsed out of 24
      expect(loan.deposits.length).toBe(elapsedTerms);
      expect(loan.deposits.all[0].amount.toNumber()).toBe(956.01);
    });

    it('should have correct payment schedule', () => {
      const schedule = loan.loan.calculateAmortizationPlan();
      expect(schedule.entries[0].totalPayment.toNumber()).toBeCloseTo(956.01, 2);
      expect(schedule.entries[0].principal.toNumber()).toBeGreaterThan(700);
      expect(schedule.entries[0].accruedInterestForPeriod.toNumber()).toBeLessThan(300);
    });
  });

  describe('DemoC2', () => {
    const loan = DemoC2.ImportObject();

    it('should have correct basic loan properties', () => {
      expect(loan.loan.id).toBe('DEMO-C02');
      expect(loan.loan.term).toBe(24);
      expect(loan.loan.loanAmount.toNumber()).toBe(24450);
      expect(loan.loan.originationFee.toNumber()).toBe(550);
      expect(loan.loan.annualInterestRate.toNumber()).toBe(0.1411);
      expect(loan.loan.totalLoanAmount.toNumber()).toBe(25000);
      expect(loan.loan.description).toBe('Brand-new today');
    });

    it('should have correct calendar type', () => {
      expect(loan.loan.calendars.primary.calendarType).toBe(CalendarType.ACTUAL_365);
    });

    it('should have correct pre-bill configuration', () => {
      expect(loan.loan.defaultPreBillDaysConfiguration).toBe(3);
    });

    it('should have correct payment schedule', () => {
      const schedule = loan.loan.calculateAmortizationPlan();
      expect(schedule.entries[0].totalPayment.toNumber()).toBeGreaterThan(1100);
      expect(schedule.entries[0].principal.toNumber()).toBeGreaterThan(800);
    });

    it('should handle custom pre-bill days configuration', () => {
      const schedule = loan.loan.calculateAmortizationPlan();
      expect(schedule.entries[0].prebillDaysConfiguration).toBe(3);
      expect(schedule.entries[0].periodBillOpenDate).toBeDefined();
    });
  });

  describe('DemoC3', () => {
    const loan = DemoC3.ImportObject();

    it('should have correct basic loan properties', () => {
      expect(loan.loan.id).toBe('DEMO-C03');
      expect(loan.loan.term).toBe(12);
      expect(loan.loan.loanAmount.toNumber()).toBe(19900);
      expect(loan.loan.originationFee.toNumber()).toBe(600);
      expect(loan.loan.annualInterestRate.toNumber()).toBe(0.2399);
      expect(loan.loan.totalLoanAmount.toNumber()).toBe(20500);
      expect(loan.loan.description).toBe('20 days delinquent, no pays');
    });

    it('should have correct pre-bill days configuration', () => {
      expect(loan.loan.defaultPreBillDaysConfiguration).toBe(15);
    });

    it('should have correct payment schedule with higher interest', () => {
      const schedule = loan.loan.calculateAmortizationPlan();
      expect(schedule.entries[0].accruedInterestForPeriod.toNumber()).toBeGreaterThan(400);
      expect(schedule.entries[0].totalPayment.toNumber()).toBeGreaterThan(1800);
    });

    it('should handle high interest rate correctly', () => {
      const schedule = loan.loan.calculateAmortizationPlan();
      expect(loan.loan.annualInterestRate.toNumber()).toBeGreaterThan(0.2);
      expect(schedule.entries[0].accruedInterestForPeriod.toNumber()).toBeGreaterThan(400);
    });
  });

  describe('DemoC4', () => {
    const loan = DemoC4.ImportObject();

    it('should have correct basic loan properties', () => {
      expect(loan.loan.id).toBe('DEMO-C04');
      expect(loan.loan.term).toBe(12);
      expect(loan.loan.loanAmount.toNumber()).toBe(19900);
      expect(loan.loan.originationFee.toNumber()).toBe(100);
      expect(loan.loan.annualInterestRate.toNumber()).toBe(0.1355);
      expect(loan.loan.description).toBe('12-mo loan, over-pay ');
    });

    it('should have correct deposits with higher payment amounts', () => {
      expect(loan.deposits.length).toBe(12);
      expect(loan.deposits.all[0].amount.toNumber()).toBe(1791.51);
      expect(loan.deposits.all[11].amount.toNumber()).toBe(1800.0);
      // Verify total deposits exceed standard monthly payment
      const standardPayment = loan.loan.calculateAmortizationPlan().entries[0].totalPayment;
      expect(standardPayment.toNumber()).toBeLessThanOrEqual(loan.deposits.all[0].amount.toNumber());
    });

    it('should have correct pre-bill configuration', () => {
      expect(loan.loan.defaultPreBillDaysConfiguration).toBe(28);
    });

    it('should handle overpayment correctly', () => {
      const schedule = loan.loan.calculateAmortizationPlan();
      const totalPaid = loan.deposits.all.reduce((sum, deposit) => sum + deposit.amount.toNumber(), 0);
      const standardTotal = schedule.entries.reduce((sum, entry) => sum + entry.totalPayment.toNumber(), 0);
      expect(totalPaid).toBeGreaterThan(standardTotal);
    });
  });

  describe('DemoC5', () => {
    const loan = DemoC5.ImportObject();

    it('should have correct basic loan properties', () => {
      expect(loan.loan.id).toBe('DEMO-C05');
      expect(loan.loan.term).toBe(12);
      expect(loan.loan.loanAmount.toNumber()).toBe(19900);
      expect(loan.loan.originationFee.toNumber()).toBe(100);
      expect(loan.loan.annualInterestRate.toNumber()).toBe(0.1355);
      expect(loan.loan.description).toBe('Partial refund mid-term');
    });

    it('should have a refund in the deposit records', () => {
      const depositWithRefund = loan.deposits.all[6]; // 7th deposit
      expect(depositWithRefund.refunds.length).toBe(1);
      expect(depositWithRefund.refunds[0].amount.toNumber()).toBe(208.49);
      expect(depositWithRefund.refunds[0].active).toBe(true);
    });

    it('should have correct payment schedule', () => {
      const schedule = loan.loan.calculateAmortizationPlan();
      expect(schedule.entries[0].totalPayment.toNumber()).toBeCloseTo(1791.51, 2);
      expect(schedule.entries[11].totalPayment.toNumber()).toBeCloseTo(1795.29, 2);
    });

    it('should process refund correctly', () => {
      const refundDeposit = loan.deposits.all[6];
      expect(refundDeposit.refunds.length).toBe(1);
      expect(refundDeposit.refunds[0].amount.toNumber()).toBe(208.49);
      expect(refundDeposit.refunds[0].active).toBe(true);
      expect(refundDeposit.refunds[0].effectiveDate).toBeDefined();
    });
  });

  describe('DemoC6', () => {
    const loan = DemoC6.ImportObject();

    it('should have correct basic loan properties', () => {
      expect(loan.loan.id).toBe('DEMO-C06');
      expect(loan.loan.term).toBe(24);
    });

    it('should have interest rate override at term 5', () => {
      expect(loan.loan.termInterestRateOverride.length).toBe(1);
      const override = loan.loan.termInterestRateOverride.atIndex(0);
      expect(override.termNumber).toBe(5);
      expect(override.interestRate.toNumber()).toBe(0.05);
    });

    it('should reflect rate change in amortization schedule', () => {
      const schedule = loan.loan.calculateAmortizationPlan();
      const term4Rate = schedule.entries[4].periodInterestRate;
      const term5Rate = schedule.entries[5].periodInterestRate;
      expect(term4Rate.toNumber()).toBeGreaterThan(term5Rate.toNumber());
    });

    it('should apply interest rate override correctly', () => {
      const schedule = loan.loan.calculateAmortizationPlan();
      const term5Entry = schedule.entries[5];
      expect(term5Entry.periodInterestRate.toNumber()).toBeCloseTo(0.05, 4);
      expect(term5Entry.accruedInterestForPeriod.toNumber()).toBeLessThan(
        schedule.entries[4].accruedInterestForPeriod.toNumber()
      );
    });
  });

  describe('DemoC7', () => {
    const loan = DemoC7.ImportObject();

    it('should have correct basic loan properties', () => {
      expect(loan.loan.id).toBe('DEMO-C07');
      expect(loan.loan.term).toBe(24);
    });

    it('should have payment date change at term 9', () => {
      expect(loan.loan.changePaymentDates.length).toBe(1);
      const change = loan.loan.changePaymentDates.getChangePaymentDate(9);
      expect(change).toBeTruthy();
    });

    it('should reflect payment date change in schedule', () => {
      const schedule = loan.loan.calculateAmortizationPlan();
      const term8End = schedule.entries[8].periodEndDate;
      const term9End = schedule.entries[9].periodEndDate;
      const daysBetween = ChronoUnit.DAYS.between(term8End, term9End);
      // Normal gap is ~30 days, with change it should be ~40 days
      expect(daysBetween).toBeGreaterThan(35);
    });

    it('should have correct deposit dates matching payment schedule', () => {
      const schedule = loan.loan.calculateAmortizationPlan();
      loan.deposits.all.forEach((deposit, index) => {
        const scheduleEntry = schedule.entries.find((e) => e.term === index);
        if (scheduleEntry) {
          const diff = Math.abs(
            ChronoUnit.DAYS.between(scheduleEntry.periodEndDate, deposit.effectiveDate)
          );
          expect(diff).toBeLessThanOrEqual(3);
        }
      });
    });

    it('should apply change payment date correctly', () => {
      const schedule = loan.loan.calculateAmortizationPlan();
      const term8End = schedule.entries[8].periodEndDate;
      const term9End = schedule.entries[9].periodEndDate;
      const daysBetween = ChronoUnit.DAYS.between(term8End, term9End);
      const changePaymentDate = loan.loan.changePaymentDates.getChangePaymentDate(9);
      expect(daysBetween).toBeGreaterThan(35);
      expect(changePaymentDate).toBeDefined();
      expect(changePaymentDate!.newDate.isEqual(term9End)).toBe(true);
    });
  });

  describe('DemoC8', () => {
    const loan = DemoC8.ImportObject();

    it('should have correct basic loan properties', () => {
      expect(loan.loan.id).toBe('DEMO-C08');
      expect(loan.loan.description).toBe('Alt day-count basis');
    });

    it('should use 30/360 calendar', () => {
      expect(loan.loan.calendars.primary.calendarType).toBe(CalendarType.THIRTY_360);
    });

    it('should calculate interest correctly with 30/360 calendar', () => {
      const schedule = loan.loan.calculateAmortizationPlan();
      // In 30/360, each month is exactly 30 days and year is 360 days
      const firstEntry = schedule.entries[0];
      expect(firstEntry.daysInPeriod).toBe(30);
      // Verify interest calculation matches 30/360 convention
      const expectedMonthlyRate = loan.loan.annualInterestRate.dividedBy(12);
      const expectedInterest = loan.loan.totalLoanAmount.multiply(expectedMonthlyRate);
      expect(firstEntry.accruedInterestForPeriod.toNumber()).toBeCloseTo(expectedInterest.toNumber(), 2);
    });
  });

  describe('DemoC10', () => {
    const loan = DemoC10.ImportObject();

    it('should have correct basic loan properties', () => {
      expect(loan.loan.id).toBe('DEMO-C10');
      expect(loan.loan.description).toBe('Early payoff (simple)');
    });

    it('should handle early payoff at month 18', () => {
      const schedule = loan.loan.calculateAmortizationPlan();
      expect(schedule.entries.length).toBeLessThan(loan.loan.term);
      expect(loan.loan.wasPaidEarly).toBe(true);
      expect(schedule.lastEntry.term).toBe(17); // 18th month, 0-based index
      expect(schedule.lastEntry.endBalance.isZero()).toBe(true);
    });

    it('should have lump sum payment in final month', () => {
      const finalDeposit = loan.deposits.all[17]; // 18th month, 0-based index
      expect(finalDeposit.amount.toNumber()).toBeGreaterThan(loan.deposits.all[16].amount.toNumber());
      expect(loan.loan.calculateAmortizationPlan().lastEntry.endBalance.isZero()).toBe(true);
    });
  });

<<<<<<< HEAD
  describe('DemoA5', () => {
    const loan = DemoA5.ImportObject();

    it('should have refund larger than deposit', () => {
      const deposit = loan.deposits.all[6];
      expect(deposit.refunds.length).toBe(1);
      const refund = deposit.refunds[0];
      expect(refund.amount.toNumber()).toBeGreaterThan(deposit.amount.toNumber());
      expect(deposit.amount.toNumber()).toBeCloseTo(1791.51, 2);
    });

    it('should defer fees when refund exceeds payment', () => {
      const schedule = loan.loan.calculateAmortizationPlan();
      expect(schedule.entries[6].unbilledTotalDeferredFees.toNumber()).toBeGreaterThan(0);
=======
  describe('DemoA2', () => {
    const loan = DemoA2.ImportObject();

    it('should accrue interest and defer it during skipped terms', () => {
      const schedule = loan.loan.calculateAmortizationPlan();
      for (let i = 3; i <= 5; i++) {
        expect(schedule.entries[i].unbilledTotalDeferredInterest.toNumber()).toBeGreaterThan(0);
      }
    });

    it('should show zero payments but positive accrued interest for terms 4-6', () => {
      const schedule = loan.loan.calculateAmortizationPlan();
      for (let i = 3; i <= 5; i++) {
        expect(schedule.entries[i].totalPayment.toNumber()).toBe(0);
        expect(schedule.entries[i].accruedInterestForPeriod.toNumber()).toBeGreaterThan(0);
      }
>>>>>>> 0128e904
    });
  });
});<|MERGE_RESOLUTION|>--- conflicted
+++ resolved
@@ -8,11 +8,8 @@
   DemoC7,
   DemoC8,
   DemoC10,
-<<<<<<< HEAD
   DemoA5,
-=======
   DemoA2,
->>>>>>> 0128e904
 } from '../../models/LendPeak/DemoLoans';
 import { LocalDate, ChronoUnit } from '@js-joda/core';
 import { Currency } from '../../utils/Currency';
@@ -303,7 +300,6 @@
     });
   });
 
-<<<<<<< HEAD
   describe('DemoA5', () => {
     const loan = DemoA5.ImportObject();
 
@@ -318,7 +314,6 @@
     it('should defer fees when refund exceeds payment', () => {
       const schedule = loan.loan.calculateAmortizationPlan();
       expect(schedule.entries[6].unbilledTotalDeferredFees.toNumber()).toBeGreaterThan(0);
-=======
   describe('DemoA2', () => {
     const loan = DemoA2.ImportObject();
 
@@ -335,7 +330,6 @@
         expect(schedule.entries[i].totalPayment.toNumber()).toBe(0);
         expect(schedule.entries[i].accruedInterestForPeriod.toNumber()).toBeGreaterThan(0);
       }
->>>>>>> 0128e904
     });
   });
 });