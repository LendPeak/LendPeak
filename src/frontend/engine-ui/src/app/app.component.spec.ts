--- conflicted
+++ resolved
@@ -14,9 +14,7 @@
     expect(app).toBeTruthy();
   });
 
-<<<<<<< HEAD
   // Basic creation test covers component setup
-=======
   it(`should initialize without errors`, () => {
     const fixture = TestBed.createComponent(AppComponent);
     const app = fixture.componentInstance;
@@ -29,5 +27,4 @@
     const compiled = fixture.nativeElement as HTMLElement;
     expect(compiled).toBeTruthy();
   });
->>>>>>> 2e868098
 });