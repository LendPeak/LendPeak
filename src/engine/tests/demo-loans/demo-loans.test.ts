import {
  DemoC1,
  DemoC2,
  DemoC3,
  DemoC4,
  DemoC5,
  DemoC6,
  DemoC7,
  DemoC8,
  DemoC10,
<<<<<<< HEAD
  DemoA1,
=======
  DemoA5,
  DemoA2,
>>>>>>> 2e868098
} from '../../models/LendPeak/DemoLoans';
import { LocalDate, ChronoUnit } from '@js-joda/core';
import { Currency } from '../../utils/Currency';
import { CalendarType } from '../../models/Calendar';

describe('Demo Loans', () => {
  describe('DemoC1', () => {
    const loan = DemoC1.ImportObject();

    it('should have correct basic loan properties', () => {
      expect(loan.loan.id).toBe('DEMO-C01');
      expect(loan.loan.term).toBe(24);
      expect(loan.loan.loanAmount.toNumber()).toBe(19900);
      expect(loan.loan.originationFee.toNumber()).toBe(100);
      expect(loan.loan.annualInterestRate.toNumber()).toBe(0.1355);
      expect(loan.loan.totalLoanAmount.toNumber()).toBe(20000);
    });

    it('should have matching number of deposits to elapsed terms', () => {
      const elapsedTerms = 20; // 20 months elapsed out of 24
      expect(loan.deposits.length).toBe(elapsedTerms);
      expect(loan.deposits.all[0].amount.toNumber()).toBe(956.01);
    });

    it('should have correct payment schedule', () => {
      const schedule = loan.loan.calculateAmortizationPlan();
      expect(schedule.entries[0].totalPayment.toNumber()).toBeCloseTo(956.01, 2);
      expect(schedule.entries[0].principal.toNumber()).toBeGreaterThan(700);
      expect(schedule.entries[0].accruedInterestForPeriod.toNumber()).toBeLessThan(300);
    });
  });

  describe('DemoC2', () => {
    const loan = DemoC2.ImportObject();

    it('should have correct basic loan properties', () => {
      expect(loan.loan.id).toBe('DEMO-C02');
      expect(loan.loan.term).toBe(24);
      expect(loan.loan.loanAmount.toNumber()).toBe(24450);
      expect(loan.loan.originationFee.toNumber()).toBe(550);
      expect(loan.loan.annualInterestRate.toNumber()).toBe(0.1411);
      expect(loan.loan.totalLoanAmount.toNumber()).toBe(25000);
      expect(loan.loan.description).toBe('Brand-new today');
    });

    it('should have correct calendar type', () => {
      expect(loan.loan.calendars.primary.calendarType).toBe(CalendarType.ACTUAL_365);
    });

    it('should have correct pre-bill configuration', () => {
      expect(loan.loan.defaultPreBillDaysConfiguration).toBe(3);
    });

    it('should have correct payment schedule', () => {
      const schedule = loan.loan.calculateAmortizationPlan();
      expect(schedule.entries[0].totalPayment.toNumber()).toBeGreaterThan(1100);
      expect(schedule.entries[0].principal.toNumber()).toBeGreaterThan(800);
    });

    it('should handle custom pre-bill days configuration', () => {
      const schedule = loan.loan.calculateAmortizationPlan();
      expect(schedule.entries[0].prebillDaysConfiguration).toBe(3);
      expect(schedule.entries[0].periodBillOpenDate).toBeDefined();
    });
  });

  describe('DemoC3', () => {
    const loan = DemoC3.ImportObject();

    it('should have correct basic loan properties', () => {
      expect(loan.loan.id).toBe('DEMO-C03');
      expect(loan.loan.term).toBe(12);
      expect(loan.loan.loanAmount.toNumber()).toBe(19900);
      expect(loan.loan.originationFee.toNumber()).toBe(600);
      expect(loan.loan.annualInterestRate.toNumber()).toBe(0.2399);
      expect(loan.loan.totalLoanAmount.toNumber()).toBe(20500);
      expect(loan.loan.description).toBe('20 days delinquent, no pays');
    });

    it('should have correct pre-bill days configuration', () => {
      expect(loan.loan.defaultPreBillDaysConfiguration).toBe(15);
    });

    it('should have correct payment schedule with higher interest', () => {
      const schedule = loan.loan.calculateAmortizationPlan();
      expect(schedule.entries[0].accruedInterestForPeriod.toNumber()).toBeGreaterThan(400);
      expect(schedule.entries[0].totalPayment.toNumber()).toBeGreaterThan(1800);
    });

    it('should handle high interest rate correctly', () => {
      const schedule = loan.loan.calculateAmortizationPlan();
      expect(loan.loan.annualInterestRate.toNumber()).toBeGreaterThan(0.2);
      expect(schedule.entries[0].accruedInterestForPeriod.toNumber()).toBeGreaterThan(400);
    });
  });

  describe('DemoC4', () => {
    const loan = DemoC4.ImportObject();

    it('should have correct basic loan properties', () => {
      expect(loan.loan.id).toBe('DEMO-C04');
      expect(loan.loan.term).toBe(12);
      expect(loan.loan.loanAmount.toNumber()).toBe(19900);
      expect(loan.loan.originationFee.toNumber()).toBe(100);
      expect(loan.loan.annualInterestRate.toNumber()).toBe(0.1355);
      expect(loan.loan.description).toBe('12-mo loan, over-pay ');
    });

    it('should have correct deposits with higher payment amounts', () => {
      expect(loan.deposits.length).toBe(12);
      expect(loan.deposits.all[0].amount.toNumber()).toBe(1791.51);
      expect(loan.deposits.all[11].amount.toNumber()).toBe(1800.0);
      // Verify total deposits exceed standard monthly payment
      const standardPayment = loan.loan.calculateAmortizationPlan().entries[0].totalPayment;
      expect(standardPayment.toNumber()).toBeLessThanOrEqual(loan.deposits.all[0].amount.toNumber());
    });

    it('should have correct pre-bill configuration', () => {
      expect(loan.loan.defaultPreBillDaysConfiguration).toBe(28);
    });

    it('should handle overpayment correctly', () => {
      const schedule = loan.loan.calculateAmortizationPlan();
      const totalPaid = loan.deposits.all.reduce((sum, deposit) => sum + deposit.amount.toNumber(), 0);
      const standardTotal = schedule.entries.reduce((sum, entry) => sum + entry.totalPayment.toNumber(), 0);
      expect(totalPaid).toBeGreaterThan(standardTotal);
    });
  });

  describe('DemoC5', () => {
    const loan = DemoC5.ImportObject();

    it('should have correct basic loan properties', () => {
      expect(loan.loan.id).toBe('DEMO-C05');
      expect(loan.loan.term).toBe(12);
      expect(loan.loan.loanAmount.toNumber()).toBe(19900);
      expect(loan.loan.originationFee.toNumber()).toBe(100);
      expect(loan.loan.annualInterestRate.toNumber()).toBe(0.1355);
      expect(loan.loan.description).toBe('Partial refund mid-term');
    });

    it('should have a refund in the deposit records', () => {
      const depositWithRefund = loan.deposits.all[6]; // 7th deposit
      expect(depositWithRefund.refunds.length).toBe(1);
      expect(depositWithRefund.refunds[0].amount.toNumber()).toBe(208.49);
      expect(depositWithRefund.refunds[0].active).toBe(true);
    });

    it('should have correct payment schedule', () => {
      const schedule = loan.loan.calculateAmortizationPlan();
      expect(schedule.entries[0].totalPayment.toNumber()).toBeCloseTo(1791.51, 2);
      expect(schedule.entries[11].totalPayment.toNumber()).toBeCloseTo(1795.29, 2);
    });

    it('should process refund correctly', () => {
      const refundDeposit = loan.deposits.all[6];
      expect(refundDeposit.refunds.length).toBe(1);
      expect(refundDeposit.refunds[0].amount.toNumber()).toBe(208.49);
      expect(refundDeposit.refunds[0].active).toBe(true);
      expect(refundDeposit.refunds[0].effectiveDate).toBeDefined();
    });
  });

  describe('DemoC6', () => {
    const loan = DemoC6.ImportObject();

    it('should have correct basic loan properties', () => {
      expect(loan.loan.id).toBe('DEMO-C06');
      expect(loan.loan.term).toBe(24);
    });

    it('should have interest rate override at term 5', () => {
      expect(loan.loan.termInterestRateOverride.length).toBe(1);
      const override = loan.loan.termInterestRateOverride.atIndex(0);
      expect(override.termNumber).toBe(5);
      expect(override.interestRate.toNumber()).toBe(0.05);
    });

    it('should reflect rate change in amortization schedule', () => {
      const schedule = loan.loan.calculateAmortizationPlan();
      const term4Rate = schedule.entries[4].periodInterestRate;
      const term5Rate = schedule.entries[5].periodInterestRate;
      expect(term4Rate.toNumber()).toBeGreaterThan(term5Rate.toNumber());
    });

    it('should apply interest rate override correctly', () => {
      const schedule = loan.loan.calculateAmortizationPlan();
      const term5Entry = schedule.entries[5];
      expect(term5Entry.periodInterestRate.toNumber()).toBeCloseTo(0.05, 4);
      expect(term5Entry.accruedInterestForPeriod.toNumber()).toBeLessThan(
        schedule.entries[4].accruedInterestForPeriod.toNumber()
      );
    });
  });

  describe('DemoC7', () => {
    const loan = DemoC7.ImportObject();

    it('should have correct basic loan properties', () => {
      expect(loan.loan.id).toBe('DEMO-C07');
      expect(loan.loan.term).toBe(24);
    });

    it('should have payment date change at term 9', () => {
      expect(loan.loan.changePaymentDates.length).toBe(1);
      const change = loan.loan.changePaymentDates.getChangePaymentDate(9);
      expect(change).toBeTruthy();
    });

    it('should reflect payment date change in schedule', () => {
      const schedule = loan.loan.calculateAmortizationPlan();
      const term8End = schedule.entries[8].periodEndDate;
      const term9End = schedule.entries[9].periodEndDate;
      const daysBetween = ChronoUnit.DAYS.between(term8End, term9End);
      // Normal gap is ~30 days, with change it should be ~40 days
      expect(daysBetween).toBeGreaterThan(35);
    });

    it('should have correct deposit dates matching payment schedule', () => {
      const schedule = loan.loan.calculateAmortizationPlan();
      loan.deposits.all.forEach((deposit, index) => {
        const scheduleEntry = schedule.entries.find((e) => e.term === index);
        if (scheduleEntry) {
          const diff = Math.abs(
            ChronoUnit.DAYS.between(scheduleEntry.periodEndDate, deposit.effectiveDate)
          );
          expect(diff).toBeLessThanOrEqual(3);
        }
      });
    });

    it('should apply change payment date correctly', () => {
      const schedule = loan.loan.calculateAmortizationPlan();
      const term8End = schedule.entries[8].periodEndDate;
      const term9End = schedule.entries[9].periodEndDate;
      const daysBetween = ChronoUnit.DAYS.between(term8End, term9End);
      const changePaymentDate = loan.loan.changePaymentDates.getChangePaymentDate(9);
      expect(daysBetween).toBeGreaterThan(35);
      expect(changePaymentDate).toBeDefined();
      expect(changePaymentDate!.newDate.isEqual(term9End)).toBe(true);
    });
  });

  describe('DemoC8', () => {
    const loan = DemoC8.ImportObject();

    it('should have correct basic loan properties', () => {
      expect(loan.loan.id).toBe('DEMO-C08');
      expect(loan.loan.description).toBe('Alt day-count basis');
    });

    it('should use 30/360 calendar', () => {
      expect(loan.loan.calendars.primary.calendarType).toBe(CalendarType.THIRTY_360);
    });

    it('should calculate interest correctly with 30/360 calendar', () => {
      const schedule = loan.loan.calculateAmortizationPlan();
      // In 30/360, each month is exactly 30 days and year is 360 days
      const firstEntry = schedule.entries[0];
      expect(firstEntry.daysInPeriod).toBe(30);
      // Verify interest calculation matches 30/360 convention
      const expectedMonthlyRate = loan.loan.annualInterestRate.dividedBy(12);
      const expectedInterest = loan.loan.totalLoanAmount.multiply(expectedMonthlyRate);
      expect(firstEntry.accruedInterestForPeriod.toNumber()).toBeCloseTo(expectedInterest.toNumber(), 2);
    });
  });

  describe('DemoC10', () => {
    const loan = DemoC10.ImportObject();

    it('should have correct basic loan properties', () => {
      expect(loan.loan.id).toBe('DEMO-C10');
      expect(loan.loan.description).toBe('Early payoff (simple)');
    });

    it('should handle early payoff at month 18', () => {
      const schedule = loan.loan.calculateAmortizationPlan();
      expect(schedule.entries.length).toBeLessThan(loan.loan.term);
      expect(loan.loan.wasPaidEarly).toBe(true);
      expect(schedule.lastEntry.term).toBe(17); // 18th month, 0-based index
      expect(schedule.lastEntry.endBalance.isZero()).toBe(true);
    });

    it('should have lump sum payment in final month', () => {
      const finalDeposit = loan.deposits.all[17]; // 18th month, 0-based index
      expect(finalDeposit.amount.toNumber()).toBeGreaterThan(loan.deposits.all[16].amount.toNumber());
      expect(loan.loan.calculateAmortizationPlan().lastEntry.endBalance.isZero()).toBe(true);
    });
  });

<<<<<<< HEAD
  describe('DemoA1', () => {
    const loan = DemoA1.ImportObject();

    it('should have correct basic loan properties', () => {
      expect(loan.loan.id).toBe('DEMO-A01');
      expect(loan.loan.description).toBe('Hardship: zero-interest skip');
    });

    it('should have zero interest for terms 4-6', () => {
      const schedule = loan.loan.calculateAmortizationPlan();
      expect(schedule.entries[4].periodInterestRate.toNumber()).toBe(0);
      expect(schedule.entries[5].periodInterestRate.toNumber()).toBe(0);
      expect(schedule.entries[6].periodInterestRate.toNumber()).toBe(0);
    });

    it('should exclude skipped terms from deposit count', () => {
      const expectedDeposits = 21; // 24 terms minus 3 skipped
      expect(loan.deposits.length).toBe(expectedDeposits);
=======
  describe('DemoA5', () => {
    const loan = DemoA5.ImportObject();

    it('should have refund larger than deposit', () => {
      const deposit = loan.deposits.all[6];
      expect(deposit.refunds.length).toBe(1);
      const refund = deposit.refunds[0];
      expect(refund.amount.toNumber()).toBeGreaterThan(deposit.amount.toNumber());
      expect(deposit.amount.toNumber()).toBeCloseTo(1791.51, 2);
    });

    it('should defer fees when refund exceeds payment', () => {
      const schedule = loan.loan.calculateAmortizationPlan();
      expect(schedule.entries[6].unbilledTotalDeferredFees.toNumber()).toBeGreaterThan(0);
  describe('DemoA2', () => {
    const loan = DemoA2.ImportObject();

    it('should accrue interest and defer it during skipped terms', () => {
      const schedule = loan.loan.calculateAmortizationPlan();
      for (let i = 3; i <= 5; i++) {
        expect(schedule.entries[i].unbilledTotalDeferredInterest.toNumber()).toBeGreaterThan(0);
      }
    });

    it('should show zero payments but positive accrued interest for terms 4-6', () => {
      const schedule = loan.loan.calculateAmortizationPlan();
      for (let i = 3; i <= 5; i++) {
        expect(schedule.entries[i].totalPayment.toNumber()).toBe(0);
        expect(schedule.entries[i].accruedInterestForPeriod.toNumber()).toBeGreaterThan(0);
      }
>>>>>>> 2e868098
    });
  });
});<|MERGE_RESOLUTION|>--- conflicted
+++ resolved
@@ -8,12 +8,9 @@
   DemoC7,
   DemoC8,
   DemoC10,
-<<<<<<< HEAD
   DemoA1,
-=======
   DemoA5,
   DemoA2,
->>>>>>> 2e868098
 } from '../../models/LendPeak/DemoLoans';
 import { LocalDate, ChronoUnit } from '@js-joda/core';
 import { Currency } from '../../utils/Currency';
@@ -304,7 +301,6 @@
     });
   });
 
-<<<<<<< HEAD
   describe('DemoA1', () => {
     const loan = DemoA1.ImportObject();
 
@@ -323,7 +319,9 @@
     it('should exclude skipped terms from deposit count', () => {
       const expectedDeposits = 21; // 24 terms minus 3 skipped
       expect(loan.deposits.length).toBe(expectedDeposits);
-=======
+   });
+  });
+    
   describe('DemoA5', () => {
     const loan = DemoA5.ImportObject();
 
@@ -338,6 +336,8 @@
     it('should defer fees when refund exceeds payment', () => {
       const schedule = loan.loan.calculateAmortizationPlan();
       expect(schedule.entries[6].unbilledTotalDeferredFees.toNumber()).toBeGreaterThan(0);
+      });
+  });
   describe('DemoA2', () => {
     const loan = DemoA2.ImportObject();
 
@@ -354,7 +354,6 @@
         expect(schedule.entries[i].totalPayment.toNumber()).toBe(0);
         expect(schedule.entries[i].accruedInterestForPeriod.toNumber()).toBeGreaterThan(0);
       }
->>>>>>> 2e868098
     });
   });
 });