import { Amortization } from 'lendpeak-engine/models/Amortization';

import { DepositRecords } from 'lendpeak-engine/models/DepositRecords';
import { LendPeak } from 'lendpeak-engine/models/LendPeak';
import {
  DemoC1,
  DemoC2,
  DemoC3,
  DemoC4,
  DemoC5,
  DemoC6,
  DemoC7,
  DemoC8,
  DemoC10,
<<<<<<< HEAD
  DemoA1,
=======
  DemoA5,
  DemoA2,
>>>>>>> 2e868098
} from 'lendpeak-engine/models/LendPeak/DemoLoans';

export interface BuiltDemoLoan {
  loan: Amortization;
  deposits: DepositRecords;
}

/* TEMP stub builders (replace once you have real ones) */
const notImplemented = (id: string) => () => {
  throw new Error(`Demo-loan builder for ${id} not implemented yet`);
};

/** One entry per DEMO-ID */
export const DemoLoanFactory: Record<string, () => BuiltDemoLoan> = {
  'DEMO-C01': DemoC1.ImportObject,
  'DEMO-C02': DemoC2.ImportObject,
  'DEMO-C03': DemoC3.ImportObject,
  'DEMO-C04': DemoC4.ImportObject,
  'DEMO-C05': DemoC5.ImportObject,
  'DEMO-C06': DemoC6.ImportObject,
  'DEMO-C07': DemoC7.ImportObject,
  'DEMO-C08': DemoC8.ImportObject,
  'DEMO-C09': notImplemented('DEMO-C09'),
  'DEMO-C10': DemoC10.ImportObject,

<<<<<<< HEAD
  'DEMO-A01': DemoA1.ImportObject,
  'DEMO-A02': notImplemented('DEMO-A02'),
=======
  'DEMO-A01': notImplemented('DEMO-A01'),
  'DEMO-A02': DemoA2.ImportObject,
>>>>>>> 2e868098
  'DEMO-A03': notImplemented('DEMO-A03'),
  'DEMO-A04': notImplemented('DEMO-A04'),
  'DEMO-A05': DemoA5.ImportObject,
  'DEMO-A06': notImplemented('DEMO-A06'),
  'DEMO-A07': notImplemented('DEMO-A07'),
  'DEMO-A08': notImplemented('DEMO-A08'),
  'DEMO-A09': notImplemented('DEMO-A09'),
  'DEMO-A10': notImplemented('DEMO-A10'),
};<|MERGE_RESOLUTION|>--- conflicted
+++ resolved
@@ -12,12 +12,9 @@
   DemoC7,
   DemoC8,
   DemoC10,
-<<<<<<< HEAD
   DemoA1,
-=======
   DemoA5,
   DemoA2,
->>>>>>> 2e868098
 } from 'lendpeak-engine/models/LendPeak/DemoLoans';
 
 export interface BuiltDemoLoan {
@@ -43,13 +40,8 @@
   'DEMO-C09': notImplemented('DEMO-C09'),
   'DEMO-C10': DemoC10.ImportObject,
 
-<<<<<<< HEAD
   'DEMO-A01': DemoA1.ImportObject,
-  'DEMO-A02': notImplemented('DEMO-A02'),
-=======
-  'DEMO-A01': notImplemented('DEMO-A01'),
   'DEMO-A02': DemoA2.ImportObject,
->>>>>>> 2e868098
   'DEMO-A03': notImplemented('DEMO-A03'),
   'DEMO-A04': notImplemented('DEMO-A04'),
   'DEMO-A05': DemoA5.ImportObject,
